/**
 * Copyright (c) 2016, Daniel Imms (MIT License).
 * Copyright (c) 2018, Microsoft Corporation (MIT License).
 */

import * as net from 'net';

export interface IProcessEnv {
  [key: string]: string;
}

export interface ITerminal {
  /**
   * Gets the name of the process.
   */
  process: string;

  /**
   * Gets the process ID.
   */
  pid: number;

  /**
   * The socket for the master file descriptor. This is not supported on
   * Windows.
   */
  master: net.Socket;

  /**
   * The socket for the slave file descriptor. This is not supported on Windows.
   */
  slave: net.Socket;

  /**
   * Writes data to the socket.
   * @param data The data to write.
   */
  write(data: string): void;

  /**
   * Resize the pty.
   * @param cols The number of columns.
   * @param rows The number of rows.
   */
  resize(cols: number, rows: number): void;

  /**
   * Close, kill and destroy the socket.
   */
  destroy(): void;

  /**
   * Kill the pty.
   * @param signal The signal to send, by default this is SIGHUP. This is not
   * supported on Windows.
   */
  kill(signal?: string): void;

  /**
   * Set the pty socket encoding.
   */
  setEncoding(encoding: string): void;

  /**
   * Resume the pty socket.
   */
  resume(): void;

  /**
   * Pause the pty socket.
   */
  pause(): void;

  /**
   * Alias for ITerminal.on(eventName, listener).
   */
  addListener(eventName: string, listener: (...args: any[]) => any): void;

  /**
   * Adds the listener function to the end of the listeners array for the event
   * named eventName.
   * @param eventName The event name.
   * @param listener The callback function
   */
  on(eventName: string, listener: (...args: any[]) => any): void;

  /**
   * Returns a copy of the array of listeners for the event named eventName.
   */
  listeners(eventName: string): Function[];

  /**
   * Removes the specified listener from the listener array for the event named
   * eventName.
   */
  removeListener(eventName: string, listener: (...args: any[]) => any): void;

  /**
   * Removes all listeners, or those of the specified eventName.
   */
  removeAllListeners(eventName: string): void;

  /**
   * Adds a one time listener function for the event named eventName. The next
   * time eventName is triggered, this listener is removed and then invoked.
   */
  once(eventName: string, listener: (...args: any[]) => any): void;
}

export interface IPtyForkOptions {
  name?: string;
  cols?: number;
  rows?: number;
  cwd?: string;
  env?: IProcessEnv;
  uid?: number;
  gid?: number;
  encoding?: string;
<<<<<<< HEAD
  handleFlowControl?: boolean;
  flowPause?: string;
  flowResume?: string;
=======
  experimentalUseConpty?: boolean | undefined;
>>>>>>> f8045ab7
}

export interface IPtyOpenOptions {
  cols?: number;
  rows?: number;
  encoding?: string;
}<|MERGE_RESOLUTION|>--- conflicted
+++ resolved
@@ -116,13 +116,10 @@
   uid?: number;
   gid?: number;
   encoding?: string;
-<<<<<<< HEAD
+  experimentalUseConpty?: boolean | undefined;
   handleFlowControl?: boolean;
   flowPause?: string;
   flowResume?: string;
-=======
-  experimentalUseConpty?: boolean | undefined;
->>>>>>> f8045ab7
 }
 
 export interface IPtyOpenOptions {
