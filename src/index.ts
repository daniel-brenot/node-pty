--- conflicted
+++ resolved
@@ -15,7 +15,6 @@
   Terminal = require('./unixTerminal').UnixTerminal;
 }
 
-<<<<<<< HEAD
 /**
  * Forks a process as a pseudoterminal.
  * @param file The file to launch.
@@ -24,30 +23,18 @@
  * arguments must be done manually.
  * @param options The options of the terminal.
  */
-export function fork(file?: string, args?: ArgsOrArgv, options?: IPtyForkOptions): ITerminal {
-  return new Terminal(file, args, options);
-};
-
-export function spawn(file?: string, args?: ArgsOrArgv, options?: IPtyForkOptions): ITerminal {
-  return new Terminal(file, args, options);
-};
-
-export function createTerminal(file?: string, args?: ArgsOrArgv, options?: IPtyForkOptions): ITerminal {
-  return new Terminal(file, args, options);
-=======
-export function spawn(file?: string, args?: string[], opt?: IPtyForkOptions): ITerminal {
+export function spawn(file?: string, args?: ArgsOrArgv, opt?: IPtyForkOptions): ITerminal {
   return new Terminal(file, args, opt);
 };
 
 /** @deprecated */
-export function fork(file?: string, args?: string[], opt?: IPtyForkOptions): ITerminal {
+export function fork(file?: string, args?: ArgsOrArgv, opt?: IPtyForkOptions): ITerminal {
   return new Terminal(file, args, opt);
 };
 
 /** @deprecated */
-export function createTerminal(file?: string, args?: string[], opt?: IPtyForkOptions): ITerminal {
+export function createTerminal(file?: string, args?: ArgsOrArgv, opt?: IPtyForkOptions): ITerminal {
   return new Terminal(file, args, opt);
->>>>>>> 951060df
 };
 
 export function open(options: IPtyOpenOptions): ITerminal {
