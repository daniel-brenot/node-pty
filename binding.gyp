--- conflicted
+++ resolved
@@ -3,12 +3,8 @@
     'target_name': 'pty',
     'conditions': [
       ['OS=="win"', {
-<<<<<<< HEAD
-		'msvs_disabled_warnings': [ 4506, 4530 ],
-=======
         # "I disabled those warnings because of winpty" - @peters (GH-40)
         'msvs_disabled_warnings': [ 4506, 4530 ],
->>>>>>> 8ba0bbd0
         'include_dirs' : [
           'deps/winpty/include',
         ],
@@ -18,10 +14,7 @@
         ],
         'sources' : [
           'src/win/pty.cc'
-        ],
-		'libraries': [
-		  'shlwapi.lib',
-		],
+        ]
       }, { # OS!="win"
         'sources': [
           'src/unix/pty.cc'
